import re
from datetime import datetime
from data.encryption import decrypt_field, encrypt_field
from validation.validation import InputValidator, ValidationError, SecurityError
from validation.validation_helper import ValidationHelper


class TravelersManager:
    def __init__(self, auth_service):
        self.auth = auth_service
        self.db = auth_service.db

        self.validator = InputValidator()
        self.validation_helper = ValidationHelper()
        self.PREDEFINED_CITIES = self.validator.VALID_CITIES

        self._verify_encryption_system()

    def _verify_encryption_system(self):
        try:
            test_value = "test@example.com"
            encrypted = encrypt_field(test_value)
            decrypted = decrypt_field(encrypted)

            if decrypted != test_value:
                raise Exception(
                    "Encryption test failed: decrypted value doesn't match original"
                )

        except Exception as e:
            print(f"❌ Encryption system error: {e}")
            print(
                "❌ Please check that the encryption key file exists and is accessible."
            )
            raise Exception(f"Encryption system initialization failed: {e}")

    def can_manage_travelers(self):
        if not self.auth.current_user:
            return False

        user_role = self.auth.current_user["role"]
        return user_role in ["super_admin", "system_admin"]

    def _validate_email(self, email: str) -> bool:
        try:
            self.validator.validate_email(email)
            return True
        except ValidationError:
            return False

    def _validate_date(self, date_str: str) -> bool:
        try:
            self.validator.validate_date(date_str)
            return True
        except ValidationError:
            return False

    def _validate_dutch_zipcode(self, zipcode: str) -> bool:
        try:
            self.validator.validate_dutch_zipcode(zipcode)
            return True
        except ValidationError:
            return False

    def _validate_dutch_mobile(self, phone: str) -> bool:
        try:
            self.validator.validate_dutch_mobile(phone)
            return True
        except ValidationError:
            return False

    def _format_dutch_mobile(self, phone: str) -> str:
        return self.validator.validate_dutch_mobile(phone)

    def _validate_driving_license(self, license_num: str) -> bool:
        try:
            self.validator.validate_driving_license(license_num)
            return True
        except ValidationError:
            return False

    def _validate_house_number(self, house_num: str) -> bool:
        try:
            self.validator.validate_house_number(house_num)
            return True
        except ValidationError:
            return False

    def display_travelers_menu(self):
        if not self.can_manage_travelers():
            print("Access denied: Insufficient permissions!")
            return None

        print("\n--- TRAVELERS MANAGEMENT ---")
        print("1. View All Travelers")
        print("2. Search Traveler")
        print("3. Add New Traveler")
        print("4. Update Traveler")
        print("5. Delete Traveler")
        print("6. Back to Main Menu")

        choice = input("Select an option: ")
        return choice

    def handle_travelers_menu(self):
        while True:
            choice = self.display_travelers_menu()

            if choice == "1":
                self.view_all_travelers()
            elif choice == "2":
                self.search_traveler()
            elif choice == "3":
                self.add_traveler()
            elif choice == "4":
                self.update_traveler()
            elif choice == "5":
                self.delete_traveler()
            elif choice == "6":
                break
            else:
                print("Invalid choice! Please try again.")

            input("\nPress Enter to continue...")

    def view_all_travelers(self):
        try:
            with self.db.get_connection() as conn:
                cursor = conn.cursor()
                cursor.execute(
                    """
                    SELECT customer_id, first_name, last_name, email, mobile_phone, city, registration_date
                    FROM travelers
                    ORDER BY registration_date DESC
                """
                )

                travelers = cursor.fetchall()

                if not travelers:
                    print("No travelers found.")
                    return

                print(
                    f"\n{'Customer ID':<12} {'Name':<25} {'Email':<30} {'Phone':<18} {'City':<15} {'Registered':<12}"
                )
                print("-" * 115)

                for traveler in travelers:
                    customer_id, first_name, last_name, email, phone, city, reg_date = (
                        traveler
                    )

                    try:
                        decrypted_email = decrypt_field(email)
                        decrypted_phone = decrypt_field(phone)
                    except Exception:
                        decrypted_email = "[ENCRYPTED]"
                        decrypted_phone = "[ENCRYPTED]"

                    full_name = f"{first_name} {last_name}"
                    reg_date_short = reg_date[:10] if reg_date else "N/A"

                    print(
                        f"{customer_id:<12} {full_name:<25} {decrypted_email:<30} {decrypted_phone:<18} {city:<15} {reg_date_short:<12}"
                    )

                print(f"\nTotal travelers: {len(travelers)}")

        except Exception as e:
            print(f"Error retrieving travelers: {e}")

    def search_traveler(self):
        try:
            search_term = input("Enter search term: ").strip()

            self.validator._check_sql_injection(search_term, "search_term")

            if len(search_term) < 1:
                print("Search term cannot be empty!")
                return

        except ValidationError as e:
            print(f"Invalid search term: {e.message}")
            return

        try:
            with self.db.get_connection() as conn:
                cursor = conn.cursor()
                cursor.execute(
                    """
                    SELECT * FROM travelers
                    WHERE customer_id LIKE ? OR
                          first_name LIKE ? OR
                          last_name LIKE ?
                """,
                    (
                        f"%{search_term}%",
                        f"%{search_term}%",
                        f"%{search_term}%",
                    ),
                )

                travelers = cursor.fetchall()

                cursor.execute("SELECT * FROM travelers")
                all_travelers = cursor.fetchall()

                for traveler in all_travelers:
                    try:
                        decrypted_email = decrypt_field(traveler[10])
                        if search_term.lower() in decrypted_email.lower():
                            if traveler not in travelers:
                                travelers.append(traveler)
                    except Exception as e:
                        continue

                if not travelers:
                    print("No travelers found matching your search.")
                    return

                for traveler in travelers:
                    self.display_traveler_details(traveler)
                    print("-" * 50)

        except Exception as e:
            print(f"Error searching travelers: {e}")

    def add_traveler(self):
        print("\n--- ADD NEW TRAVELER ---")

        try:
            traveler_data = self._collect_traveler_data()
            if not traveler_data:
                return

            # Validate user input first
            validated_data = self.validator.validate_traveler_data(
                traveler_data)

            # Add system-generated fields after validation
            customer_id = self._generate_customer_id()
            validated_data["customer_id"] = customer_id
            validated_data["registration_date"] = datetime.now().isoformat()

            self._show_traveler_summary(validated_data)

            confirm = self._get_yes_no_input("\nSave this traveler?")
            if not confirm:
                print("Traveler not saved.")
                return

            self.db.insert_traveler(validated_data)

            print(f"\nTraveler added successfully!")
            print(f"Customer ID: {customer_id}")
            print(
                f"Name: {validated_data['first_name']} {validated_data['last_name']}")

            self.auth.logger.log_activity(
                username=self.auth.current_user["username"],
                activity="Add traveler",
                details=f"Traveler with customer ID: {customer_id} added."
            )

        except ValidationError as e:
            print(f"Validation failed: {e.message}")
        except Exception as e:
            print(f"Error adding traveler: {e}")

    def update_traveler(self):
        customer_id = input("Enter Customer ID to update: ").strip()

        if not customer_id:
            print("Customer ID cannot be empty!")
            return

        traveler = self._get_traveler_by_id(customer_id)
        if not traveler:
            print("Traveler not found!")
            return

        print("\nCurrent traveler information:")
        self.display_traveler_details(traveler)

        print("\n📝 UPDATE TRAVELER INFORMATION")
        print("Enter new information (press Enter to keep current value)")
        print("Type 'skip' to skip a field, or 'cancel' to cancel the update")

        try:
            with self.db.get_connection() as conn:
                cursor = conn.cursor()

                ALLOWED_FIELDS = [
                    'email', 'mobile_phone', 'driving_license',
                    'street_name', 'house_number', 'zip_code', 'city'
                ]
                updates = {}

                try:
                    current_email = decrypt_field(traveler[10])
                    current_phone = decrypt_field(traveler[11])
                    current_license = decrypt_field(traveler[12])
                except Exception as e:
                    print(
                        f"Warning: Could not decrypt current traveler data: {e}")
                    current_email = "[ENCRYPTED]"
                    current_phone = "[ENCRYPTED]"
                    current_license = "[ENCRYPTED]"

                # Email
                while True:
                    new_email = input(f"\nEmail ({current_email}): ").strip()
                    if not new_email or new_email.lower() == "skip":
                        break
                    if new_email.lower() == "cancel":
                        print("Update cancelled.")
                        return
                    try:
                        validated_email = self.validator.validate_email(
                            new_email)
                        updates["email"] = encrypt_field(validated_email)
                        print("✓ Email validated")
                        break
                    except ValidationError as e:
                        print(f"✗ {e.message}")
                        if not self._get_yes_no_input("Try again?"):
                            break

                # Mobile Phone
                while True:
                    print(f"\n📱 Current Mobile Phone: {current_phone}")
                    print("   Format: +31 6 XXXXXXXX")
                    print("   Enter only the 8 digits after '+31 6'")
                    new_phone = input("Phone (+31 6): ").strip()
                    if not new_phone or new_phone.lower() == "skip":
                        break
                    if new_phone.lower() == "cancel":
                        print("Update cancelled.")
                        return
                    try:
<<<<<<< HEAD
                        validated_phone = self.validator.validate_dutch_mobile(
                            new_phone
                        )
                        updates["mobile_phone"] = encrypt_field(
                            validated_phone)
=======
                        validated_phone = self.validator.validate_dutch_mobile(new_phone)
                        updates["mobile_phone"] = encrypt_field(validated_phone)
>>>>>>> 260285ee
                        print("✓ Phone validated and formatted")
                        break
                    except ValidationError as e:
                        print(f"✗ {e.message}")
                        if not self._get_yes_no_input("Try again?"):
                            break

                # Driving License
                while True:
                    new_license = input(f"\nDriving License ({current_license}): ").strip()
                    if not new_license or new_license.lower() == "skip":
                        break
                    if new_license.lower() == "cancel":
                        print("Update cancelled.")
                        return
                    try:
<<<<<<< HEAD
                        validated_license = self.validator.validate_driving_license(
                            new_license
                        )
                        updates["driving_license"] = encrypt_field(
                            validated_license)
=======
                        validated_license = self.validator.validate_driving_license(new_license)
                        updates["driving_license"] = encrypt_field(validated_license)
>>>>>>> 260285ee
                        print("✓ Driving license validated")
                        break
                    except ValidationError as e:
                        print(f"✗ {e.message}")
                        if not self._get_yes_no_input("Try again?"):
                            break

                # Street Name
                while True:
<<<<<<< HEAD
                    new_street = input(
                        f"\nStreet Name ({traveler[6]}): ").strip()
                    if not new_street:
                        break
                    if new_street.lower() == "skip":
=======
                    new_street = input(f"\nStreet Name ({traveler[6]}): ").strip()
                    if not new_street or new_street.lower() == "skip":
>>>>>>> 260285ee
                        break
                    if new_street.lower() == "cancel":
                        print("Update cancelled.")
                        return
                    try:
                        validated_street = self.validator.validate_street_name(new_street)
                        updates["street_name"] = validated_street
                        print("✓ Street name validated")
                        break
                    except ValidationError as e:
                        print(f"✗ {e.message}")
                        if not self._get_yes_no_input("Try again?"):
                            break

                # House Number
                while True:
<<<<<<< HEAD
                    new_house = input(
                        f"\nHouse Number ({traveler[7]}): ").strip()
                    if not new_house:
                        break
                    if new_house.lower() == "skip":
=======
                    new_house = input(f"\nHouse Number ({traveler[7]}): ").strip()
                    if not new_house or new_house.lower() == "skip":
>>>>>>> 260285ee
                        break
                    if new_house.lower() == "cancel":
                        print("Update cancelled.")
                        return
                    try:
                        validated_house = self.validator.validate_house_number(new_house)
                        updates["house_number"] = validated_house
                        print("✓ House number validated")
                        break
                    except ValidationError as e:
                        print(f"✗ {e.message}")
                        if not self._get_yes_no_input("Try again?"):
                            break

                # Zip Code
                while True:
                    new_zip = input(f"\nZip Code ({traveler[8]}) - Format 1234AB: ").strip()
                    if not new_zip or new_zip.lower() == "skip":
                        break
                    if new_zip.lower() == "cancel":
                        print("Update cancelled.")
                        return
                    try:
                        validated_zip = self.validator.validate_dutch_zipcode(
                            new_zip)
                        updates["zip_code"] = validated_zip
                        print("✓ Zip code validated")
                        break
                    except ValidationError as e:
                        print(f"✗ {e.message}")
                        if not self._get_yes_no_input("Try again?"):
                            break

                # City
                while True:
                    print(f"\nCurrent City: {traveler[9]}")
                    print("Available cities:")
                    for i, city in enumerate(self.PREDEFINED_CITIES, 1):
                        print(f"  {i}. {city}")
                    print("  0. Keep current city")
                    city_choice = input("Select city number (or enter 'cancel'): ").strip()
                    if not city_choice or city_choice == "0":
                        break
                    if city_choice.lower() == "cancel":
                        print("Update cancelled.")
                        return
                    try:
                        city_index = int(city_choice) - 1
                        if 0 <= city_index < len(self.PREDEFINED_CITIES):
                            selected_city = self.PREDEFINED_CITIES[city_index]
                            updates["city"] = selected_city
                            print(f"✓ City validated: {selected_city}")
                            break
                        else:
                            print("✗ Invalid selection!")
                    except ValueError:
                        print("✗ Please enter a valid number!")

                if not updates:
                    print("No changes made.")
                    return

                # Ensure only allowed fields are updated
                for field in updates.keys():
                    if field not in ALLOWED_FIELDS:
                        print(f"Error: Field '{field}' is not allowed to be updated")
                        return

                print("\n📋 SUMMARY OF CHANGES:")
                for field, value in updates.items():
                    if field in ["email", "mobile_phone", "driving_license"]:
                        try:
                            display_value = decrypt_field(value)
                        except Exception:
                            display_value = "[ENCRYPTED VALUE]"
                    else:
                        display_value = value
                    print(
                        f"   {field.replace('_', ' ').title()}: {display_value}")

                confirm = self._get_yes_no_input("\nConfirm these changes?")
                if not confirm:
                    print("Update cancelled.")
                    return

<<<<<<< HEAD
                set_clause = ", ".join(
                    [f"{field} = ?" for field in updates.keys()])
                values = list(updates.values()) + [customer_id]

                cursor.execute(
                    f"""
                    UPDATE travelers
                    SET {set_clause}
                    WHERE customer_id = ?
                """,
                    values,
                )

                conn.commit()

                if cursor.rowcount > 0:
                    print("✅ Traveler updated successfully!")

                    self.auth.logger.log_activity(
                        username=self.auth.current_user["username"],
                        activity="Update traveler",
                        details=f"Traveler with customer ID: {customer_id} updated."
                    )
                else:
                    print("No changes were made.")
=======
                # Build safe UPDATE query
                query_parts = []
                values = []
                for field in ALLOWED_FIELDS:
                    if field in updates:
                        query_parts.append(f"{field} = ?")
                        values.append(updates[field])
                if query_parts:
                    query = f"UPDATE travelers SET {', '.join(query_parts)} WHERE customer_id = ?"
                    values.append(customer_id)
                    cursor.execute(query, values)
                    conn.commit()

                    if cursor.rowcount > 0:
                        print("✅ Traveler updated successfully!")
                    else:
                        print("No changes were made.")
>>>>>>> 260285ee

        except Exception as e:
            print(f"Error updating traveler: {e}")
        except KeyboardInterrupt:
            print("\nUpdate cancelled.")

    def delete_traveler(self):
        customer_id = input("Enter Customer ID to delete: ").strip()

        if not customer_id:
            print("Customer ID cannot be empty!")
            return

        traveler = self._get_traveler_by_id(customer_id)
        if not traveler:
            print("Traveler not found!")
            return

        print("\nTraveler to be deleted:")
        self.display_traveler_details(traveler)

        print("\n⚠️  WARNING: This action cannot be undone!")
        confirmation = input("Type 'DELETE' to confirm deletion: ").strip()

        if confirmation != "DELETE":
            print("Deletion cancelled.")
            return

        try:
            with self.db.get_connection() as conn:
                cursor = conn.cursor()
                cursor.execute(
                    "DELETE FROM travelers WHERE customer_id = ?", (
                        customer_id,)
                )
                conn.commit()

                if cursor.rowcount > 0:
                    print("✅ Traveler deleted successfully!")

                    self.auth.logger.log_activity(
                        username=self.auth.current_user["username"],
                        activity="Delete traveler",
                        details=f"Traveler with customer ID: {customer_id} deleted."
                    )
                else:
                    print("Error: Traveler could not be deleted.")

        except Exception as e:
            print(f"Error deleting traveler: {e}")

    def _collect_traveler_data(self):
        try:
            data = self.validation_helper.validate_traveler_interactive()
            print("All data validated successfully!")
            return data
        except KeyboardInterrupt:
            print("\nOperation cancelled.")
            return None

    def _get_city_selection(self):
        while True:
            try:
                print("\n🏙️ City Selection:")
                print("   Select from the following predefined cities:")
                for i, city in enumerate(self.PREDEFINED_CITIES, 1):
                    print(f"   {i}. {city}")

                choice = input("Enter city number (1-10): ").strip()
                if not choice:
                    print("City selection is required!")
                    continue

                try:
                    city_index = int(choice) - 1
                    if 0 <= city_index < len(self.PREDEFINED_CITIES):
                        return self.PREDEFINED_CITIES[city_index]
                    else:
                        print("Invalid selection! Please choose 1-10")
                except ValueError:
                    print("Please enter a valid number!")

            except KeyboardInterrupt:
                print("\nOperation cancelled.")
                return None

    def _get_required_input(self, field_name):
        while True:
            try:
                value = input(f"{field_name}: ").strip()
                if value:
                    return value
                else:
                    print(f"{field_name} is required!")
            except KeyboardInterrupt:
                print("\nOperation cancelled.")
                return None

    def _get_yes_no_input(self, question):
        while True:
            try:
                response = input(f"{question} (y/n): ").strip().lower()
                if response == "y":
                    return True
                elif response == "n":
                    return False
                else:
                    print("Please enter 'y' for yes or 'n' for no.")
            except KeyboardInterrupt:
                print("\nOperation cancelled.")
                return False

    def _get_validated_input(
        self, field_name, validator, error_message, transform=None
    ):
        while True:
            try:
                value = input(f"{field_name}: ").strip()
                if not value:
                    print(f"{field_name} is required!")
                    continue

                if validator(value):
                    return transform(value) if transform else value
                else:
                    print(f"{error_message}")

            except KeyboardInterrupt:
                print("\nOperation cancelled.")
                return None

    def _generate_customer_id(self):
        with self.db.get_connection() as conn:
            cursor = conn.cursor()
            cursor.execute("SELECT COUNT(*) FROM travelers")
            count = cursor.fetchone()[0]

            return f"CUST{(count + 1):06d}"

    def _get_traveler_by_id(self, customer_id):
        try:
            with self.db.get_connection() as conn:
                cursor = conn.cursor()
                cursor.execute(
                    "SELECT * FROM travelers WHERE customer_id = ?", (customer_id,)
                )
                return cursor.fetchone()
        except Exception:
            return None

    def _show_traveler_summary(self, data):
        print("\nTRAVELER SUMMARY:")
        print(f"   Name: {data['first_name']} {data['last_name']}")
        print(f"   Birthday: {data['birthday']}")
        print(f"   Gender: {data['gender']}")
        print(f"   Address: {data['street_name']} {data['house_number']}")
        print(f"   City: {data['city']} {data['zip_code']}")
        print(f"   Email: {data['email']}")
        print(f"   Mobile: {data['mobile_phone']}")
        print(f"   License: {data['driving_license']}")

    def display_traveler_details(self, traveler_data):
        if not traveler_data:
            print("No traveler data to display.")
            return

        try:
            (
                traveler_id,
                customer_id,
                first_name,
                last_name,
                birthday,
                gender,
                street_name,
                house_number,
                zip_code,
                city,
                encrypted_email,
                encrypted_mobile_phone,
                encrypted_driving_license,
                registration_date,
            ) = traveler_data

            print("\n" + "=" * 50)
            print(f"TRAVELER DETAILS - ID: {customer_id}")
            print("=" * 50)

            print(f"Name: {first_name} {last_name}")
            print(f"Birthday: {birthday}")
            print(f"Gender: {gender}")
            print(f"Address: {street_name} {house_number}")
            print(f"Zip Code: {zip_code}")
            print(f"City: {city}")
            print(f"Registration Date: {registration_date}")

            try:
                email = decrypt_field(encrypted_email)
                mobile_phone = decrypt_field(encrypted_mobile_phone)
                driving_license = decrypt_field(encrypted_driving_license)

                print(f"Email: {email}")
                print(f"Mobile Phone: {mobile_phone}")
                print(f"Driving License: {driving_license}")

            except Exception as e:
                print(f"Email: [ENCRYPTED] (Decryption failed)")
                print(f"Mobile Phone: [ENCRYPTED] (Decryption failed)")
                print(f"Driving License: [ENCRYPTED] (Decryption failed)")
                print(f"Decryption error: {str(e)}")

            print("=" * 50)

        except ValueError as e:
            print(
                f"Error displaying traveler details: Invalid data format - {str(e)}")
        except Exception as e:
            print(f"Error displaying traveler details: {str(e)}")

    def _display_traveler_details(self, traveler_data):
        """Alias method for compatibility"""
        return self.display_traveler_details(traveler_data)<|MERGE_RESOLUTION|>--- conflicted
+++ resolved
@@ -339,16 +339,11 @@
                         print("Update cancelled.")
                         return
                     try:
-<<<<<<< HEAD
                         validated_phone = self.validator.validate_dutch_mobile(
                             new_phone
                         )
                         updates["mobile_phone"] = encrypt_field(
                             validated_phone)
-=======
-                        validated_phone = self.validator.validate_dutch_mobile(new_phone)
-                        updates["mobile_phone"] = encrypt_field(validated_phone)
->>>>>>> 260285ee
                         print("✓ Phone validated and formatted")
                         break
                     except ValidationError as e:
@@ -358,23 +353,19 @@
 
                 # Driving License
                 while True:
-                    new_license = input(f"\nDriving License ({current_license}): ").strip()
+                    new_license = input(
+                        f"\nDriving License ({current_license}): ").strip()
                     if not new_license or new_license.lower() == "skip":
                         break
                     if new_license.lower() == "cancel":
                         print("Update cancelled.")
                         return
                     try:
-<<<<<<< HEAD
                         validated_license = self.validator.validate_driving_license(
                             new_license
                         )
                         updates["driving_license"] = encrypt_field(
                             validated_license)
-=======
-                        validated_license = self.validator.validate_driving_license(new_license)
-                        updates["driving_license"] = encrypt_field(validated_license)
->>>>>>> 260285ee
                         print("✓ Driving license validated")
                         break
                     except ValidationError as e:
@@ -384,22 +375,18 @@
 
                 # Street Name
                 while True:
-<<<<<<< HEAD
                     new_street = input(
                         f"\nStreet Name ({traveler[6]}): ").strip()
                     if not new_street:
                         break
                     if new_street.lower() == "skip":
-=======
-                    new_street = input(f"\nStreet Name ({traveler[6]}): ").strip()
-                    if not new_street or new_street.lower() == "skip":
->>>>>>> 260285ee
                         break
                     if new_street.lower() == "cancel":
                         print("Update cancelled.")
                         return
                     try:
-                        validated_street = self.validator.validate_street_name(new_street)
+                        validated_street = self.validator.validate_street_name(
+                            new_street)
                         updates["street_name"] = validated_street
                         print("✓ Street name validated")
                         break
@@ -410,22 +397,18 @@
 
                 # House Number
                 while True:
-<<<<<<< HEAD
                     new_house = input(
                         f"\nHouse Number ({traveler[7]}): ").strip()
                     if not new_house:
                         break
                     if new_house.lower() == "skip":
-=======
-                    new_house = input(f"\nHouse Number ({traveler[7]}): ").strip()
-                    if not new_house or new_house.lower() == "skip":
->>>>>>> 260285ee
                         break
                     if new_house.lower() == "cancel":
                         print("Update cancelled.")
                         return
                     try:
-                        validated_house = self.validator.validate_house_number(new_house)
+                        validated_house = self.validator.validate_house_number(
+                            new_house)
                         updates["house_number"] = validated_house
                         print("✓ House number validated")
                         break
@@ -436,7 +419,8 @@
 
                 # Zip Code
                 while True:
-                    new_zip = input(f"\nZip Code ({traveler[8]}) - Format 1234AB: ").strip()
+                    new_zip = input(
+                        f"\nZip Code ({traveler[8]}) - Format 1234AB: ").strip()
                     if not new_zip or new_zip.lower() == "skip":
                         break
                     if new_zip.lower() == "cancel":
@@ -460,7 +444,8 @@
                     for i, city in enumerate(self.PREDEFINED_CITIES, 1):
                         print(f"  {i}. {city}")
                     print("  0. Keep current city")
-                    city_choice = input("Select city number (or enter 'cancel'): ").strip()
+                    city_choice = input(
+                        "Select city number (or enter 'cancel'): ").strip()
                     if not city_choice or city_choice == "0":
                         break
                     if city_choice.lower() == "cancel":
@@ -485,7 +470,8 @@
                 # Ensure only allowed fields are updated
                 for field in updates.keys():
                     if field not in ALLOWED_FIELDS:
-                        print(f"Error: Field '{field}' is not allowed to be updated")
+                        print(
+                            f"Error: Field '{field}' is not allowed to be updated")
                         return
 
                 print("\n📋 SUMMARY OF CHANGES:")
@@ -505,33 +491,6 @@
                     print("Update cancelled.")
                     return
 
-<<<<<<< HEAD
-                set_clause = ", ".join(
-                    [f"{field} = ?" for field in updates.keys()])
-                values = list(updates.values()) + [customer_id]
-
-                cursor.execute(
-                    f"""
-                    UPDATE travelers
-                    SET {set_clause}
-                    WHERE customer_id = ?
-                """,
-                    values,
-                )
-
-                conn.commit()
-
-                if cursor.rowcount > 0:
-                    print("✅ Traveler updated successfully!")
-
-                    self.auth.logger.log_activity(
-                        username=self.auth.current_user["username"],
-                        activity="Update traveler",
-                        details=f"Traveler with customer ID: {customer_id} updated."
-                    )
-                else:
-                    print("No changes were made.")
-=======
                 # Build safe UPDATE query
                 query_parts = []
                 values = []
@@ -547,9 +506,14 @@
 
                     if cursor.rowcount > 0:
                         print("✅ Traveler updated successfully!")
+
+                        self.auth.logger.log_activity(
+                            username=self.auth.current_user["username"],
+                            activity="Update traveler",
+                            details=f"Traveler with customer ID: {customer_id} updated."
+                        )
                     else:
                         print("No changes were made.")
->>>>>>> 260285ee
 
         except Exception as e:
             print(f"Error updating traveler: {e}")
