import hashlib
import random
import string
import re
from datetime import datetime
from data.db_context import DatabaseContext
from data.encryption import encrypt_field, decrypt_field


class UserManager:
    def __init__(self, auth_service):
        self.auth = auth_service
        self.db = auth_service.db

    def can_manage_users(self, target_role):
        """Check if current user can manage users of the target role"""
        if not self.auth.current_user:
            return False

        current_role = self.auth.current_user["role"]

        # Super admin can manage all roles
        if current_role == "super_admin":
            return True

        # System admin can only manage service engineers
        if current_role == "system_admin" and target_role == "service_engineer":
            return True

        return False

    def can_update_own_password(self):
        """Check if user can update their own password"""
        return self.auth.is_logged_in()

    def can_reset_user_password(self):
        """Check if current user can reset other users' passwords"""
        if not self.auth.current_user:
            return False

        current_role = self.auth.current_user["role"]
        return current_role in ["super_admin", "system_admin"]

    def display_user_management_menu(self, user_type):
        """Display user management menu based on user type"""
        if user_type == "system_admin" and not self.can_manage_users("system_admin"):
            print(
                "Access denied: Only Super Administrators can manage System Administrators!"
            )
            return None

        if user_type == "service_engineer" and not self.can_manage_users(
            "service_engineer"
        ):
            print("Access denied: Insufficient permissions!")
            return None

        print(f"\n--- MANAGE {user_type.upper().replace('_', ' ')}S ---")
        print("1. View All Users")
        print("2. Add New User")
        print("3. Update User")
        print("4. Delete User")
        print("5. Reset User Password")
        print("6. Back to Main Menu")

        choice = input("Select an option: ")
        return choice

    def handle_user_management_menu(self, user_type):
        """Handle user management operations"""
        role_map = {
            "system_admin": "system_admin",
            "service_engineer": "service_engineer",
        }

        target_role = role_map.get(user_type)
        if not target_role:
            print("Invalid user type!")
            return

        while True:
            choice = self.display_user_management_menu(user_type)

            if choice == "1":
                self.view_users(target_role)
            elif choice == "2":
                self.add_user(target_role)
            elif choice == "3":
                self.update_user(target_role)
            elif choice == "4":
                self.delete_user(target_role)
            elif choice == "5":
                self.reset_user_password(target_role)
            elif choice == "6":
                break
            else:
                print("Invalid choice! Please try again.")

            if choice in ["1", "2", "3", "4", "5"]:
                input("\nPress Enter to continue...")

    def view_users(self, role_filter=None):
        """Display all users or users with specific role"""
        try:
            with self.db.get_connection() as conn:
                cursor = conn.cursor()

                if role_filter:
                    cursor.execute(
                        """
                        SELECT id, username, role, first_name, last_name, created_date, is_active
                        FROM users
                        WHERE role = ?
                        ORDER BY created_date DESC
                    """,
                        (role_filter,),
                    )
                else:
                    cursor.execute(
                        """
                        SELECT id, username, role, first_name, last_name, created_date, is_active
                        FROM users
                        ORDER BY role, created_date DESC
                    """
                    )

                users = cursor.fetchall()

                if not users:
                    print("No users found.")
                    return

                print(
                    f"\n{'ID':<5} {'Username':<15} {'Role':<20} {'Name':<25} {'Created':<20} {'Status':<10}"
                )
                print("-" * 100)

                for user in users:
                    (
                        user_id,
                        username,
                        role,
                        first_name,
                        last_name,
                        created_date,
                        is_active,
                    ) = user
                    full_name = f"{first_name} {last_name}"
                    role_display = role.replace("_", " ").title()
                    status = "Active" if is_active else "Inactive"
                    created_short = created_date[:10] if created_date else "N/A"

                    print(
                        f"{user_id:<5} {username:<15} {role_display:<20} {full_name:<25} {created_short:<20} {status:<10}"
                    )

                print(f"\nTotal users: {len(users)}")

        except Exception as e:
            print(f"Error retrieving users: {e}")

    def add_user(self, role):
        """Add a new user with specified role"""
        print(f"\n--- ADD NEW {role.upper().replace('_', ' ')} ---")

        try:
            # Collect user information
            username = self._get_unique_username()
            if not username:
                return

            first_name = self._get_required_input("First Name")
            if not first_name:
                return

            last_name = self._get_required_input("Last Name")
            if not last_name:
                return

            # Generate temporary password
            temp_password = self._generate_temporary_password()

            # Hash the password
            password_hash = hashlib.sha256(temp_password.encode()).hexdigest()

            # Insert user with encrypted username
            with self.db.get_connection() as conn:
                cursor = conn.cursor()
                cursor.execute(
                    """
                    INSERT INTO users (username, username_encrypted, password_hash, role, first_name, last_name, created_date, created_by, is_active)
                    VALUES (?, ?, ?, ?, ?, ?, ?, ?, 1)
                """,
                    (
                        username,
                        encrypt_field(username),
                        password_hash,
                        role,
                        first_name,
                        last_name,
                        datetime.now().isoformat(),
                        self.auth.current_user["id"],
                    ),
                )
                conn.commit()

            print(f"\n✅ User created successfully!")
            print(f"Username: {username}")
            print(f"Temporary Password: {temp_password}")
            print(f"⚠️  Please share this password securely with the user.")
            print(f"⚠️  The user should change this password on first login.")

            self.auth.logger.log_activity(
                username=self.auth.current_user["username"],
                activity="Add user",
                details=f"User with username: {username} added."
            )

        except Exception as e:
            print(f"Error adding user: {e}")

    def update_user(self, role_filter):
        """Update an existing user"""
        # First show users of this role
        self.view_users(role_filter)

        user_id = input("\nEnter User ID to update: ").strip()
        if not user_id or not user_id.isdigit():
            print("Invalid User ID!")
            return

        # Get user details
        user = self._get_user_by_id(int(user_id))
        if not user:
            print("User not found!")
            return

        # Check if user has permission to update this user
        if user[2] != role_filter:
            print("You can only update users of the specified role!")
            return

        print(f"\nUpdating user: {user[1]} ({user[3]} {user[4]})")
        print("Press Enter to keep current value")

        try:
            with self.db.get_connection() as conn:
                cursor = conn.cursor()

                # Define allowed fields that can be updated
                ALLOWED_FIELDS = ['first_name', 'last_name', 'is_active']

                # Collect updates
                updates = {}

                # First name
                new_first_name = input(f"First Name ({user[3]}): ").strip()
                if new_first_name:
                    updates["first_name"] = new_first_name

                # Last name
                new_last_name = input(f"Last Name ({user[4]}): ").strip()
                if new_last_name:
                    updates["last_name"] = new_last_name

                # Active status
                current_status = "Active" if user[6] else "Inactive"
                status_input = (
                    input(f"Status - Active/Inactive ({current_status}): ")
                    .strip()
                    .lower()
                )
                if status_input in ["active", "inactive"]:
                    updates["is_active"] = 1 if status_input == "active" else 0

                if not updates:
                    print("No changes made.")
                    return

                # Validate that all update fields are in allowed list
                for field in updates.keys():
                    if field not in ALLOWED_FIELDS:
                        print(
                            f"Error: Field '{field}' is not allowed to be updated")
                        return

                # Build UPDATE query using only validated fields
                if len(updates) == 1:
                    field = list(updates.keys())[0]
                    cursor.execute(
                        f"UPDATE users SET {field} = ? WHERE id = ?",
                        (updates[field], user_id)
                    )
                elif len(updates) == 2:
                    fields = list(updates.keys())
                    cursor.execute(
                        f"UPDATE users SET {fields[0]} = ?, {fields[1]} = ? WHERE id = ?",
                        (updates[fields[0]], updates[fields[1]], user_id)
                    )
                elif len(updates) == 3:
                    cursor.execute(
                        "UPDATE users SET first_name = ?, last_name = ?, is_active = ? WHERE id = ?",
                        (updates.get('first_name', user[3]),
                         updates.get('last_name', user[4]),
                         updates.get('is_active', user[6]),
                         user_id)
                    )

                conn.commit()

                if cursor.rowcount > 0:
                    print("✅ User updated successfully!")

                    self.auth.logger.log_activity(
                        username=self.auth.current_user["username"],
                        activity="Update user",
                        details=f"User with user id: {user[0]} & username: {user[1]} updated."
                    )

                else:
                    print("No changes were made.")

        except Exception as e:
            print(f"Error updating user: {e}")

    def delete_user(self, role_filter):
        """Delete a user"""
        # First show users of this role
        self.view_users(role_filter)

        user_id = input("\nEnter User ID to delete: ").strip()
        if not user_id or not user_id.isdigit():
            print("Invalid User ID!")
            return

        # Get user details
        user = self._get_user_by_id(int(user_id))
        if not user:
            print("User not found!")
            return

        # Check if user has permission to delete this user
        if user[2] != role_filter:
            print("You can only delete users of the specified role!")
            return

        # Prevent self-deletion
        if user[0] == self.auth.current_user["id"]:
            print("You cannot delete your own account!")
            return

        # Prevent deletion of super_admin
        if user[1] == "super_admin":
            print("The super_admin account cannot be deleted!")
            return

        print(f"\nUser to be deleted: {user[1]} ({user[3]} {user[4]})")
        print("⚠️  WARNING: This action cannot be undone!")

        confirmation = input("Type 'DELETE' to confirm deletion: ").strip()
        if confirmation != "DELETE":
            print("Deletion cancelled.")
            return

        try:
            with self.db.get_connection() as conn:
                cursor = conn.cursor()
                cursor.execute("DELETE FROM users WHERE id = ?", (user_id,))
                conn.commit()

                if cursor.rowcount > 0:
                    print("✅ User deleted successfully!")

                    self.auth.logger.log_activity(
                        username=self.auth.current_user["username"],
                        activity="Delete user",
                        details=f"User with ID: {user[0]} & username: {user[1]} deleted."
                    )

                else:
                    print("Error: User could not be deleted.")

        except Exception as e:
            print(f"Error deleting user: {e}")

    def reset_user_password(self, role_filter=None):
        """Reset a user's password"""
        if not self.can_reset_user_password():
            print("Access denied: You don't have permission to reset passwords!")
            return

        # Show users
        if role_filter:
            self.view_users(role_filter)
        else:
            self.view_users()

        user_id = input("\nEnter User ID to reset password: ").strip()
        if not user_id or not user_id.isdigit():
            print("Invalid User ID!")
            return

        # Get user details
        user = self._get_user_by_id(int(user_id))
        if not user:
            print("User not found!")
            return

        # Check role filter if specified
        if role_filter and user[2] != role_filter:
            print("You can only reset passwords for users of the specified role!")
            return

        # Generate new temporary password
        temp_password = self._generate_temporary_password()
        password_hash = hashlib.sha256(temp_password.encode()).hexdigest()

        try:
            with self.db.get_connection() as conn:
                cursor = conn.cursor()
                cursor.execute(
                    """
                    UPDATE users
                    SET password_hash = ?
                    WHERE id = ?
                """,
                    (password_hash, user_id),
                )
                conn.commit()

                print(f"\n✅ Password reset successfully!")
                print(f"Username: {user[1]}")
                print(f"New Temporary Password: {temp_password}")
                print(f"⚠️  Please share this password securely with the user.")
                print(f"⚠️  The user should change this password on next login.")

        except Exception as e:
            print(f"Error resetting password: {e}")

    def update_own_password(self):
        """Allow user to update their own password"""
        if not self.can_update_own_password():
            print("You must be logged in to change your password!")
            return

        print("\n--- UPDATE PASSWORD ---")
        print(f"Updating password for: {self.auth.current_user['username']}")

        # Get current password for verification
        current_password = input("Current Password: ").strip()
        if not current_password:
            print("Password update cancelled.")
            return

        # Verify current password
        current_hash = hashlib.sha256(current_password.encode()).hexdigest()

        with self.db.get_connection() as conn:
            cursor = conn.cursor()
            cursor.execute(
                """
                SELECT password_hash FROM users WHERE id = ?
            """,
                (self.auth.current_user["id"],),
            )
            stored_hash = cursor.fetchone()[0]

            if current_hash != stored_hash:
                print("❌ Current password is incorrect!")
                return

        # Get new password
        new_password = self._get_new_password()
        if not new_password:
            return

        # Update password
        new_hash = hashlib.sha256(new_password.encode()).hexdigest()

        try:
            with self.db.get_connection() as conn:
                cursor = conn.cursor()
                cursor.execute(
                    """
                    UPDATE users
                    SET password_hash = ?
                    WHERE id = ?
                """,
                    (new_hash, self.auth.current_user["id"]),
                )
                conn.commit()

                print("✅ Password updated successfully!")
                print("Please use your new password on next login.")

        except Exception as e:
            print(f"Error updating password: {e}")

    # Helper methods
    def _get_user_by_id(self, user_id):
        """Get user by ID"""
        try:
            with self.db.get_connection() as conn:
                cursor = conn.cursor()
                cursor.execute(
                    "SELECT id, username, role, first_name, last_name, created_date, is_active FROM users WHERE id = ?",
                    (user_id,),
                )
                return cursor.fetchone()
        except Exception:
            return None

    def _validate_username(self, username):
        """Validate username: 8-10 chars, starts with letter/underscore, allowed chars"""
        if not (8 <= len(username) <= 10):
            print("Username must be 8-10 characters long.")
            return False
        if not re.match(r"^[A-Za-z_][A-Za-z0-9_]{7,9}$", username):
            print("Username must start with a letter or underscore and contain only letters, digits, or underscores.")
            return False
        return True

    def _validate_password(self, password):
        """Validate password complexity: 12-30 chars, must contain upper, lower, digit, special char"""
        if not (12 <= len(password) <= 30):
            print("Password must be 12-30 characters long.")
            return False
        if not re.search(r"[A-Z]", password):
            print("Password must contain at least one uppercase letter.")
            return False
        if not re.search(r"[a-z]", password):
            print("Password must contain at least one lowercase letter.")
            return False
        if not re.search(r"\d", password):
            print("Password must contain at least one digit.")
            return False

        special_characters = r"[~!@#$%&_-+=`|\(){}[\]:\"'<>,.?/]"
        if not re.search(special_characters, password):
            print("Password must contain at least one special character.")
            return False
        return True

    def _get_unique_username(self):
        """Get a unique username from user input (case-insensitive check)"""
        while True:
            username = input("Username: ").strip()
            if not username:
                print("Username cannot be empty!")
                if input("Try again? (y/n): ").lower() != "y":
                    return None
                continue

<<<<<<< HEAD
            # Check if username already exists (case-insensitive)
=======
            if not self._validate_username(username):
                if input("Try again? (y/n): ").lower() != "y":
                    return None
                continue

            # Check if username already exists
>>>>>>> 607880e5
            with self.db.get_connection() as conn:
                cursor = conn.cursor()
                cursor.execute("SELECT id, username_encrypted FROM users")
                existing_users = cursor.fetchall()
                
                username_exists = False
                for _, encrypted_username in existing_users:
                    if encrypted_username:
                        try:
                            decrypted = decrypt_field(encrypted_username)
                            if decrypted.lower() == username.lower():
                                username_exists = True
                                break
                        except:
                            continue
                
                if username_exists:
                    print("Username already exists!")
                    if input("Try again? (y/n): ").lower() != "y":
                        return None
                    continue

            return username

    def _get_required_input(self, field_name):
        """Get required input with retry capability"""
        while True:
            value = input(f"{field_name}: ").strip()
            if value:
                return value
            else:
                print(f"{field_name} is required!")
                if input("Try again? (y/n): ").lower() != "y":
                    return None

    def _generate_temporary_password(self):
        """Generate a secure temporary password with guaranteed complexity"""
        while True:
            password_chars = []
            password_chars.append(random.choice(string.ascii_lowercase))
            password_chars.append(random.choice(string.ascii_uppercase))
            password_chars.append(random.choice(string.digits))
            password_chars.append(random.choice("!@#$%^&*"))

            # Fill the rest randomly
            all_chars = string.ascii_letters + string.digits + "!@#$%^&*"
            for _ in range(8):  # Total 12 characters
                password_chars.append(random.choice(all_chars))

            # Shuffle to avoid predictable patterns
            random.shuffle(password_chars)
            password = "".join(password_chars)
            if self._validate_password(password):
                return password

    def _get_new_password(self):
        """Get new password with validation"""
        while True:
            password = input(
                "New Password (12-30 chars, upper/lower/digit/special): ").strip()
            if not password:
                print("Password cannot be empty!")
                if input("Try again? (y/n): ").lower() != "y":
                    return None
                continue

            if not self._validate_password(password):
                if input("Try again? (y/n): ").lower() != "y":
                    return None
                continue

            # Confirm password
            confirm = input("Confirm New Password: ").strip()
            if password != confirm:
                print("Passwords do not match!")
                if input("Try again? (y/n): ").lower() != "y":
                    return None
                continue

            return password<|MERGE_RESOLUTION|>--- conflicted
+++ resolved
@@ -551,16 +551,12 @@
                     return None
                 continue
 
-<<<<<<< HEAD
-            # Check if username already exists (case-insensitive)
-=======
             if not self._validate_username(username):
                 if input("Try again? (y/n): ").lower() != "y":
                     return None
                 continue
 
             # Check if username already exists
->>>>>>> 607880e5
             with self.db.get_connection() as conn:
                 cursor = conn.cursor()
                 cursor.execute("SELECT id, username_encrypted FROM users")
