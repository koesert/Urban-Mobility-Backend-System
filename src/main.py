--- conflicted
+++ resolved
@@ -31,7 +31,8 @@
                 user = self.auth.get_current_user()
                 # Add safety check even though login succeeded
                 if user:
-                    print(f"\nWelcome, {user['first_name']} {user['last_name']}!")
+                    print(
+                        f"\nWelcome, {user['first_name']} {user['last_name']}!")
                     print(f"Role: {user['role'].replace('_', ' ').title()}")
                     return True
                 else:
@@ -57,7 +58,8 @@
 
         permissions = self.role_manager.get_available_permissions()
 
-        print(f"\n--- MAIN MENU ({user['role'].replace('_', ' ').title()}) ---")
+        print(
+            f"\n--- MAIN MENU ({user['role'].replace('_', ' ').title()}) ---")
 
         menu_options = []
         option_num = 1
@@ -144,7 +146,6 @@
             elif selected_option == "Update Password":
                 self.user_manager.update_own_password()
                 input("Press Enter to continue...")
-<<<<<<< HEAD
             elif selected_option == "View System Logs":
                 try:
                     logs = self.auth.get_logs(self.role_manager)
@@ -180,9 +181,7 @@
                 except PermissionError as e:
                     print(f"\nError: {str(e)}")
                     input("Press Enter to continue...")
-            else:
-                print(f"\nFeature '{selected_option}' is under development")
-=======
+
             elif selected_option == "Create Backup":
                 create_backup_menu(self.auth)
                 input("Press Enter to continue...")
@@ -191,18 +190,11 @@
                 input("Press Enter to continue...")
             elif selected_option == "Backup Management":
                 handle_backup_menu(self.auth)
-            elif selected_option == "View System Logs":
-                # Placeholder for system logs feature
-                print(f"\n--- {selected_option} ---")
-                print("This feature will be implemented by other team members.")
-                print("Access granted based on your role permissions!")
-                input("Press Enter to continue...")
             else:
                 # For any other unimplemented features
                 print(f"\n--- {selected_option} ---")
                 print("This feature will be implemented by other team members.")
                 print("Access granted based on your role permissions!")
->>>>>>> 260285ee
                 input("Press Enter to continue...")
 
         except ValueError:
