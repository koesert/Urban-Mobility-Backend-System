import sqlite3
import hashlib
import os
import secrets
import string
from datetime import datetime
from .encryption import encrypt_field, decrypt_field


class DatabaseContext:
    def __init__(self, db_path="Urban_mob/data/urban_mobility.db"):
        self.db_path = db_path
        # Create data directory if it doesn't exist
        os.makedirs(os.path.dirname(db_path), exist_ok=True)
        self.init_database()
        self.create_super_admin()

    def get_connection(self):
        """Get database connection"""
        return sqlite3.connect(self.db_path)

    def init_database(self):
        """Initialize database tables"""
        with self.get_connection() as conn:
            cursor = conn.cursor()

            # Users table - stores all system users (not travelers)
            cursor.execute(
                """
                CREATE TABLE IF NOT EXISTS users (
                    id INTEGER PRIMARY KEY AUTOINCREMENT,
                    username TEXT UNIQUE NOT NULL,
                    password_hash TEXT NOT NULL,
                    role TEXT NOT NULL CHECK (role IN ('super_admin', 'system_admin', 'service_engineer')),
                    first_name TEXT,
                    last_name TEXT,
                    created_date TEXT NOT NULL,
                    created_by INTEGER,
                    is_active INTEGER DEFAULT 1,
                    FOREIGN KEY (created_by) REFERENCES users (id)
                )
            """
            )

            # Travelers table - customers who use scooters (managed by system users)
            cursor.execute(
                """
                CREATE TABLE IF NOT EXISTS travelers (
                    id INTEGER PRIMARY KEY AUTOINCREMENT,
                    customer_id TEXT UNIQUE NOT NULL,
                    first_name TEXT NOT NULL,
                    last_name TEXT NOT NULL,
                    birthday TEXT NOT NULL,
                    gender TEXT NOT NULL,
                    street_name TEXT NOT NULL,
                    house_number TEXT NOT NULL,
                    zip_code TEXT NOT NULL,
                    city TEXT NOT NULL,
                    email TEXT NOT NULL,
                    mobile_phone TEXT NOT NULL,
                    driving_license TEXT NOT NULL,
                    registration_date TEXT NOT NULL
                )
            """
            )

            # Scooters table
            cursor.execute(
                """
                CREATE TABLE IF NOT EXISTS scooters (
                    id INTEGER PRIMARY KEY AUTOINCREMENT,
                    brand TEXT NOT NULL,
                    model TEXT NOT NULL,
                    serial_number TEXT UNIQUE NOT NULL,
                    top_speed INTEGER NOT NULL,
                    battery_capacity INTEGER NOT NULL,
                    state_of_charge INTEGER NOT NULL,
                    target_range_min INTEGER NOT NULL,
                    target_range_max INTEGER NOT NULL,
                    latitude REAL NOT NULL,
                    longitude REAL NOT NULL,
                    out_of_service_status TEXT DEFAULT '',
                    mileage REAL DEFAULT 0,
                    last_maintenance_date DATE,
                    in_service_date TEXT NOT NULL
                )
                """
            )

            conn.commit()

    def create_super_admin(self):
        """Create hard-coded super admin account"""
        with self.get_connection() as conn:
            cursor = conn.cursor()

            # Check if super admin already exists
            cursor.execute(
                "SELECT id FROM users WHERE username = ?", ("super_admin",))
            if cursor.fetchone():
                return  # Super admin already exists

            # Hash the password Admin_123?
            password_hash = hashlib.sha256("Admin_123?".encode()).hexdigest()

            cursor.execute(
                """
                INSERT INTO users (username, password_hash, role, first_name, last_name, created_date)
                VALUES (?, ?, ?, ?, ?, ?)
            """,
                (
                    "super_admin",
                    password_hash,
                    "super_admin",
                    "Super",
                    "Administrator",
                    datetime.now().isoformat(),
                ),
            )

            conn.commit()
            
    def create_user_account(self, username, password, role, first_name, last_name, created_by=None):
        """Create a new user account with the specified role and enforce role-based creation rules"""
        if role not in ("super_admin", "system_admin", "service_engineer"):
            raise ValueError("Invalid role")

        # Enforce role-based creation rules
        if role == "system_admin":
            # Only super_admin can create system_admin
            if created_by is None:
                raise PermissionError("Only super_admin can create system_admin accounts")
            with self.get_connection() as conn:
                cursor = conn.cursor()
                cursor.execute("SELECT role FROM users WHERE id = ?", (created_by,))
                row = cursor.fetchone()
                if not row or row[0] != "super_admin":
                    raise PermissionError("Only super_admin can create system_admin accounts")
        elif role == "service_engineer":
            # Only system_admin or super_admin can create service_engineer
            if created_by is None:
                raise PermissionError("Only system_admin or super_admin can create service_engineer accounts")
            with self.get_connection() as conn:
                cursor = conn.cursor()
                cursor.execute("SELECT role FROM users WHERE id = ?", (created_by,))
                row = cursor.fetchone()
                if not row or row[0] not in ("system_admin", "super_admin"):
                    raise PermissionError("Only system_admin or super_admin can create service_engineer accounts")
        elif role == "super_admin":
            # Prevent creation of additional super_admins via this method
            raise PermissionError("Cannot create additional super_admin accounts")

        password_hash = hashlib.sha256(password.encode()).hexdigest()
        with self.get_connection() as conn:
            cursor = conn.cursor()
            cursor.execute(
                """
                INSERT INTO users (username, password_hash, role, first_name, last_name, created_date, created_by)
                VALUES (?, ?, ?, ?, ?, ?, ?)
                """,
                (
                    username,
                    password_hash,
                    role,
                    first_name,
                    last_name,
                    datetime.now().isoformat(),
                    created_by,
                ),
            )
            conn.commit()
            
    # Example: Insert traveler with encrypted fields
    def insert_traveler(self, traveler):
        with self.get_connection() as conn:
            cursor = conn.cursor()
            cursor.execute(
                """
                INSERT INTO travelers (
                    customer_id, first_name, last_name, birthday, gender,
                    street_name, house_number, zip_code, city,
                    email, mobile_phone, driving_license, registration_date
                ) VALUES (?, ?, ?, ?, ?, ?, ?, ?, ?, ?, ?, ?, ?)
                """,
                (
                    traveler["customer_id"],
                    traveler["first_name"],
                    traveler["last_name"],
                    traveler["birthday"],
                    traveler["gender"],
                    traveler["street_name"],
                    traveler["house_number"],
                    traveler["zip_code"],
                    traveler["city"],
                    encrypt_field(traveler["email"]),
                    encrypt_field(traveler["mobile_phone"]),
                    encrypt_field(traveler["driving_license"]),
                    traveler["registration_date"],
                ),
            )
            conn.commit()

    # Example: Insert scooter with encrypted serial_number
    def insert_scooter(self, scooter):
        with self.get_connection() as conn:
            cursor = conn.cursor()
            cursor.execute(
                """
                INSERT INTO scooters (
                    brand, model, serial_number, top_speed, battery_capacity,
                    state_of_charge, target_range_min, target_range_max,
                    latitude, longitude, out_of_service_status, mileage,
                    last_maintenance_date, in_service_date
                ) VALUES (?, ?, ?, ?, ?, ?, ?, ?, ?, ?, ?, ?, ?, ?)
                """,
                (
                    scooter["brand"],
                    scooter["model"],
                    encrypt_field(scooter["serial_number"]),
                    scooter["top_speed"],
                    scooter["battery_capacity"],
                    scooter["state_of_charge"],
                    scooter["target_range_min"],
                    scooter["target_range_max"],
                    scooter["latitude"],
                    scooter["longitude"],
                    scooter.get("out_of_service_status", ""),
                    scooter.get("mileage", 0),
                    scooter.get("last_maintenance_date"),
                    scooter["in_service_date"],
                ),
            )
            conn.commit()
<<<<<<< HEAD
            
    def generate_temporary_password(self, length=12):
        """Generate a secure temporary password"""
        alphabet = string.ascii_letters + string.digits + "!@#$%^&*"
        return ''.join(secrets.choice(alphabet) for _ in range(length))

    def reset_user_password(self, username):
        """Reset a user's password and return the new temporary password"""
        temp_password = self.generate_temporary_password()
        password_hash = hashlib.sha256(temp_password.encode()).hexdigest()
        with self.get_connection() as conn:
            cursor = conn.cursor()
            cursor.execute(
                "UPDATE users SET password_hash = ? WHERE username = ?",
                (password_hash, username),
            )
            conn.commit()
        return temp_password
=======

    def delete_scooter_by_id(self, scooter_id):
        """Delete a scooter by its ID. Returns True if deleted, False if not found."""
        with self.get_connection() as conn:
            cursor = conn.cursor()
            cursor.execute(
                "DELETE FROM scooters WHERE id = ?",
                (scooter_id,)
            )
            conn.commit()
            return cursor.rowcount > 0

    def show_all_scooters(self):
        """Return a list of all scooters (with decrypted serial_number)."""
        with self.get_connection() as conn:
            cursor = conn.cursor()
            cursor.execute(
                """
                SELECT id, brand, model, serial_number, top_speed, battery_capacity, state_of_charge,
                       target_range_min, target_range_max, latitude, longitude, out_of_service_status,
                       mileage, last_maintenance_date, in_service_date
                FROM scooters
                """
            )
            rows = cursor.fetchall()
            scooters = []
            for row in rows:
                scooter = {
                    "id": row[0],
                    "brand": row[1],
                    "model": row[2],
                    "serial_number": decrypt_field(row[3]),
                    "top_speed": row[4],
                    "battery_capacity": row[5],
                    "state_of_charge": row[6],
                    "target_range_min": row[7],
                    "target_range_max": row[8],
                    "latitude": row[9],
                    "longitude": row[10],
                    "out_of_service_status": row[11],
                    "mileage": row[12],
                    "last_maintenance_date": row[13],
                    "in_service_date": row[14],
                }
                scooters.append(scooter)
            return scooters

    def update_scooter_by_id(self, scooter_id, scooter):
        """Update scooter details by ID. Returns True if updated, False otherwise."""
        with self.get_connection() as conn:
            cursor = conn.cursor()
            cursor.execute(
                """
                UPDATE scooters SET
                    brand = ?,
                    model = ?,
                    serial_number = ?,
                    top_speed = ?,
                    battery_capacity = ?,
                    state_of_charge = ?,
                    target_range_min = ?,
                    target_range_max = ?,
                    latitude = ?,
                    longitude = ?,
                    out_of_service_status = ?,
                    mileage = ?,
                    last_maintenance_date = ?
                WHERE id = ?
                """,
                (
                    scooter["brand"],
                    scooter["model"],
                    encrypt_field(scooter["serial_number"]),
                    scooter["top_speed"],
                    scooter["battery_capacity"],
                    scooter["state_of_charge"],
                    scooter["target_range_min"],
                    scooter["target_range_max"],
                    scooter["latitude"],
                    scooter["longitude"],
                    scooter["out_of_service_status"],
                    scooter["mileage"],
                    scooter["last_maintenance_date"],
                    scooter_id,
                ),
            )
            conn.commit()
            return cursor.rowcount > 0
>>>>>>> 4b06bd86
<|MERGE_RESOLUTION|>--- conflicted
+++ resolved
@@ -231,7 +231,6 @@
                 ),
             )
             conn.commit()
-<<<<<<< HEAD
             
     def generate_temporary_password(self, length=12):
         """Generate a secure temporary password"""
@@ -250,7 +249,6 @@
             )
             conn.commit()
         return temp_password
-=======
 
     def delete_scooter_by_id(self, scooter_id):
         """Delete a scooter by its ID. Returns True if deleted, False if not found."""
@@ -338,5 +336,4 @@
                 ),
             )
             conn.commit()
-            return cursor.rowcount > 0
->>>>>>> 4b06bd86
+            return cursor.rowcount > 0